--- conflicted
+++ resolved
@@ -11,12 +11,8 @@
     IAsyncDisposable,
     IAsyncDisposableRegistry,
     IConfigurationService,
-<<<<<<< HEAD
-    IDisposableRegistry
-=======
     IDisposableRegistry,
     Resource
->>>>>>> bd9615ac
 } from '../../common/types';
 import { createDeferred, Deferred } from '../../common/utils/async';
 import * as localize from '../../common/utils/localize';
